from flask import Flask, request, jsonify
from flask_cors import CORS
import os
import json
import time
import logging
import threading
import numpy as np

# Load environment variables from .env file
try:
    from dotenv import load_dotenv
    load_dotenv()
    print("Loaded environment variables from .env file")
    
    # Debug: Check if API key was found
    api_key = os.environ.get("GOOGLE_API_KEY", "")
    if api_key:
        print(f"Found API key (length: {len(api_key)}): {api_key[:4]}...")
    else:
        print("WARNING: No GOOGLE_API_KEY found in environment variables!")
except ImportError:
    print("python-dotenv not installed. Environment variables from .env file won't be loaded.")
    print("Install with: pip install python-dotenv")

# NumPy compatibility fix
if not hasattr(np, 'float'):
    np.float = float
    np.float = np.float64

import google.generativeai as genai
from datetime import datetime
import sounddevice as sd
import queue
import speech_recognition as sr
<<<<<<< HEAD
from scipy import signal
import tensorflow as tf
import tensorflow_hub as hub
import random  # For demo/test data generation
=======
from database.dbclient import get_db, get_transcriptions_collection, get_sound_alerts_collection, get_user_preferences_collection

# Configure logging with absolute path for log file
log_file_path = os.path.abspath('echolens.log')

# Clear the log file at startup
with open(log_file_path, 'w') as f:
    f.write(f"=== EchoLens API Started at {datetime.now().isoformat()} ===\n")
>>>>>>> 5abc1e59

logging.basicConfig(
    level=logging.DEBUG,  # Set to DEBUG to capture all database operations
    format='%(asctime)s - %(name)s - %(levelname)s - %(message)s',
    handlers=[
        logging.StreamHandler(),
        logging.FileHandler(log_file_path)
    ]
)
logger = logging.getLogger(__name__)
logger.info(f"Logging to file: {log_file_path}")
logger.info(f"Log file cleared at application startup")

# Ensure database module's logger is also set to DEBUG level
logging.getLogger('database.dbclient').setLevel(logging.DEBUG)

# Initialize Flask app
app = Flask(__name__)
CORS(app, 
     resources={r"/*": {"origins": "*"}},
     supports_credentials=True,
     methods=["GET", "POST", "PUT", "DELETE", "OPTIONS"],
     allow_headers=["Content-Type", "Authorization", "Accept"])

# Initialize database
def init_database():
    """Initialize database connection and ensure collections exist."""
    try:
        logger.info("========== Database Initialization Started ==========")
        
        # Check if MongoDB URI is still the placeholder value
        mongodb_uri = os.environ.get('MONGODB_URI', '')
        if 'your_username:your_password' in mongodb_uri or 'your_cluster' in mongodb_uri:
            logger.warning("MongoDB URI appears to be using placeholder values. "
                          "Please update the .env file with your actual MongoDB connection string.")
        
        logger.debug("Attempting to connect to MongoDB...")
        # Get database connection
        db = get_db()
        logger.debug(f"MongoDB connection established, using database: {db.name}")
        
        # Get collection handles - this will create them if they don't exist
        logger.debug("Initializing collections...")
        transcriptions_collection = get_transcriptions_collection()
        sound_alerts_collection = get_sound_alerts_collection()
        user_preferences_collection = get_user_preferences_collection()
        
        # Check if collections are empty and log their status
        logger.debug("Counting documents in collections...")
        transcriptions_count = transcriptions_collection.count_documents({})
        sound_alerts_count = sound_alerts_collection.count_documents({})
        preferences_count = user_preferences_collection.count_documents({})
        
        logger.info(f"Collection counts - Transcriptions: {transcriptions_count}, "
                   f"Sound Alerts: {sound_alerts_count}, "
                   f"User Preferences: {preferences_count}")
        
        # Create indexes for better query performance
        # These operations are idempotent (safe to run multiple times)
        logger.debug("Creating database indexes...")
        transcriptions_collection.create_index([("timestamp", -1)])  # Descending timestamp index
        sound_alerts_collection.create_index([("timestamp", -1)])    # Descending timestamp index
        user_preferences_collection.create_index([("user_id", 1)], unique=True)  # Unique user_id index
        
        logger.info("Database indexes created/verified")
        logger.info("========== Database Initialization Successful ==========")
        return True
    except Exception as e:
        logger.error(f"Database initialization failed: {str(e)}")
        logger.warning("Continuing with in-memory storage only")
        return False

# Initialize database at startup
db_initialized = init_database()

# Configure Gemini API
try:
    # Get API key from environment variable
    GOOGLE_API_KEY = os.environ.get("GOOGLE_API_KEY", "")
    
    if not GOOGLE_API_KEY:
        logger.warning("GOOGLE_API_KEY not found in environment variables.")
        logger.warning("Make sure you have a .env file with GOOGLE_API_KEY=your_api_key")
        logger.warning("Or set the environment variable manually.")
        logger.warning("Emotion detection will use basic fallback method.")
        model = None
    elif GOOGLE_API_KEY == "your_api_key_here":
        logger.warning("GOOGLE_API_KEY is set to the default placeholder value.")
        logger.warning("Please replace 'your_api_key_here' with your actual Gemini API key.")
        model = None
    else:
        logger.info(f"Initializing Gemini API with key (length: {len(GOOGLE_API_KEY)})")
        genai.configure(api_key=GOOGLE_API_KEY)
        
        # Use Gemini 1.5 Pro model for better multimodal capabilities
        target_model = "models/gemini-1.5-pro"
        
        # Set up Gemini model
        generation_config = {
            "temperature": 0.7,
            "top_p": 0.95,
            "top_k": 30,
            "max_output_tokens": 1024,
        }
        
        safety_settings = [
            {"category": "HARM_CATEGORY_HARASSMENT", "threshold": "BLOCK_MEDIUM_AND_ABOVE"},
            {"category": "HARM_CATEGORY_HATE_SPEECH", "threshold": "BLOCK_MEDIUM_AND_ABOVE"},
            {"category": "HARM_CATEGORY_SEXUALLY_EXPLICIT", "threshold": "BLOCK_MEDIUM_AND_ABOVE"},
            {"category": "HARM_CATEGORY_DANGEROUS_CONTENT", "threshold": "BLOCK_MEDIUM_AND_ABOVE"},
        ]
        
        # Initialize model
        model = genai.GenerativeModel(
            model_name=target_model,
            generation_config=generation_config,
            safety_settings=safety_settings
        )
        
        logger.info(f"Gemini API configured successfully with model: {target_model}")
except Exception as e:
    logger.error(f"Failed to configure Gemini API: {str(e)}")
    model = None

# Load YAMNet model for audio classification
try:
    logger.info("Loading YAMNet model for audio classification...")
    yamnet_model = hub.load('https://tfhub.dev/google/yamnet/1')
    logger.info("YAMNet model loaded successfully")
except Exception as e:
    logger.error(f"Failed to load YAMNet model: {str(e)}")
    yamnet_model = None

# Default user preferences
default_preferences = {
    "transcription_enabled": True,
    "sound_detection_enabled": True,
    "emotion_detection_enabled": True,
    "directional_audio": True,
    "notification_volume": 70,
    "distance_reporting": True,
    "important_sounds": ["doorbell", "alarm", "phone", "name_called", "car horn", "siren", "dog", "baby crying", "knock"]
}

# In-memory database for development
mock_db = {
    "user_preferences": default_preferences,
    "transcriptions": [],
    "sound_alerts": []
}

# Emotions we can detect
detectable_emotions = [
    "happy", "excited", "sad", "angry", "surprised", "confused", 
    "frustrated", "neutral", "concerned", "sarcastic"
]

# Common phrases for demo/testing
demo_phrases = [
    "I'm really excited about this project!",
    "I'm not sure if this is working correctly.",
    "Could you repeat that? I didn't hear you.",
    "That's amazing news! I'm so happy for you!",
    "I'm sorry to hear that, that must be difficult.",
    "Wait, what did you just say? That's surprising!",
    "I'm a bit frustrated with this situation.",
    "Let's meet tomorrow to discuss the project details.",
    "That doesn't make any sense, I'm confused.",
    "Can you speak louder? It's hard to hear you."
]

# Common sounds for demo/testing
demo_sounds = [
    "doorbell", "alarm", "phone ringing", "car horn", "dog", "baby crying",
    "siren", "applause", "footsteps", "knock", "water running", "typing",
    "bird", "music", "speech", "drum", "engine", "clock"
]

# Audio processing settings
SAMPLE_RATE = 16000  # Hz
CHUNK_DURATION = 3  # seconds
CHANNELS = 2  # Stereo for spatial audio
DTYPE = 'float32'

# Initialize speech recognition
recognizer = sr.Recognizer()
recognizer.energy_threshold = 1000  # Reduced from 4000 to be more sensitive
recognizer.dynamic_energy_threshold = True
recognizer.pause_threshold = 0.8

# Initialize audio queue
audio_queue = queue.Queue()

# Global audio level history
audio_level_history = [random.random() * 0.1 for _ in range(20)]  # Start with some random data
MAX_AUDIO_HISTORY = 20

# Latest spectral analysis
latest_spectral_analysis = None

# Flag to control audio processing thread
is_processing_audio = False
# Flag to enable demo/test mode (generating fake data)
demo_mode = False
# Last time we restarted the audio processing
last_restart_time = 0
# Flag for demo processing
is_demo_processing = False

def detect_sound_direction(left_channel, right_channel):
    """
    Detect the direction of a sound based on stereo channel data.
    
    Args:
        left_channel: Numpy array of left channel audio data
        right_channel: Numpy array of right channel audio data
        
    Returns:
        Direction information as a dict with angle and text description
    """
    try:
        # Calculate energy in each channel
        left_energy = np.mean(np.abs(left_channel))
        right_energy = np.mean(np.abs(right_channel))
        
        # Add small epsilon to avoid division by zero
        epsilon = 1e-10
        
        # Calculate ratio between channels
        ratio = left_energy / (right_energy + epsilon)
        
        # Log the ratio for debugging
        logger.debug(f"Direction detection - left energy: {left_energy}, right energy: {right_energy}, ratio: {ratio}")
        
        # Calculate approximate angle
        if ratio > 1.1:  # Left is louder (reduced threshold from >1)
            # Sound more from left side
            angle = 270 - min(90, (ratio - 1) * 45)
            direction = "left"
        elif ratio < 0.9:  # Right is louder (increased threshold from <1)
            # Sound more from right side
            angle = 90 - min(90, (1/ratio - 1) * 45)
            direction = "right"
        else:
            # Sound from center
            angle = 0
            direction = "center"
            
        result = {
            "angle": float(angle),
            "direction": direction,
            "confidence": min(1.0, abs(1 - ratio) * 2)
        }
        
        logger.debug(f"Direction detection result: {result}")
        return result
    except Exception as e:
        logger.error(f"Error in direction detection: {str(e)}")
        return {"angle": 0, "direction": "unknown", "confidence": 0}

def analyze_emotion_with_gemini(text):
    """
    Analyze the emotional content of text using Gemini API
    
    Args:
        text: The text to analyze
        
    Returns:
        Dict with emotion analysis
    """
    if not model or not text:
        # If model is not available, provide a basic fallback emotion analysis
        emotion_analysis = provide_fallback_emotion_analysis(text)
        logger.info(f"Using fallback emotion analysis for: '{text[:30]}...'")
        return emotion_analysis
    
    try:
        prompt = f"""
        Analyze the emotional tone of this text. Respond in JSON format with the following fields:
        - emotion: The primary emotion (happy, excited, sad, angry, surprised, confused, frustrated, neutral, concerned, sarcastic)
        - confidence: A number between 0 and 1 indicating confidence
        - intensity: A number between 0 and 1 indicating intensity
        - explanation: Short explanation of why you detected this emotion
        
        Text to analyze: "{text}"
        
        JSON response:
        """
        
        response = model.generate_content(prompt)
        
        try:
            # Parse JSON from response
            json_str = response.text
            # Extract JSON if it's wrapped in markdown code blocks
            if "```json" in json_str:
                json_str = json_str.split("```json")[1].split("```")[0].strip()
            elif "```" in json_str:
                json_str = json_str.split("```")[1].split("```")[0].strip()
                
            analysis = json.loads(json_str)
            return analysis
        except Exception as e:
            logger.error(f"Error parsing emotion analysis JSON: {str(e)}")
            # Fallback to simple extraction
            return provide_fallback_emotion_analysis(text)
    except Exception as e:
        logger.error(f"Error in emotion analysis: {str(e)}")
        return provide_fallback_emotion_analysis(text)

def provide_fallback_emotion_analysis(text):
    """
    Provide a basic rule-based emotion analysis when Gemini API is not available
    
    Args:
        text: The text to analyze
        
    Returns:
        Dict with basic emotion analysis
    """
    # Simple keyword-based emotion detection
    text = text.lower()
    
    # Define emotion keywords
    emotion_keywords = {
        "happy": ["happy", "joy", "glad", "excellent", "great", "wonderful", "love", "yay", "smile"],
        "excited": ["excited", "amazing", "wow", "awesome", "incredible", "thrilled"],
        "sad": ["sad", "sorry", "unfortunate", "miss", "regret", "disappoint", "cry"],
        "angry": ["angry", "mad", "frustrat", "annoyed", "hate", "upset", "furious"],
        "surprised": ["surprise", "shock", "unexpected", "woah", "whoa", "oh my"],
        "confused": ["confused", "unclear", "don't understand", "what?", "huh?", "lost"],
        "neutral": ["okay", "fine", "alright", "so", "and", "the", "a"]
    }
    
    # Count emotion keywords
    emotion_scores = {}
    for emotion, keywords in emotion_keywords.items():
        score = 0
        for keyword in keywords:
            if keyword in text:
                score += 1
        emotion_scores[emotion] = score
    
    # Default to neutral if no emotions detected
    if all(score == 0 for score in emotion_scores.values()):
        primary_emotion = "neutral"
        confidence = 0.5
        explanation = "No clear emotion markers detected in text"
    else:
        # Get primary emotion
        primary_emotion = max(emotion_scores, key=emotion_scores.get)
        total_score = sum(emotion_scores.values())
        confidence = min(0.7, emotion_scores[primary_emotion] / (total_score + 1) * 0.7)
        explanation = f"Basic keyword detection found {primary_emotion} indicators"
    
    return {
        "emotion": primary_emotion,
        "confidence": confidence,
        "intensity": confidence * 0.8,  # Intensity usually slightly lower than confidence
        "explanation": explanation,
        "source": "fallback"  # Indicate this is from fallback analysis
    }

def identify_sounds_with_yamnet(audio_data):
    """
    Identify sounds in audio data using YAMNet model
    
    Args:
        audio_data: Audio data as numpy array (mono)
        
    Returns:
        List of detected sounds with confidence scores
    """
    if yamnet_model is None or audio_data is None:
        return []
    
    try:
        # Store original stereo data for direction detection
        stereo_data = audio_data.copy() if len(audio_data.shape) > 1 and audio_data.shape[1] > 1 else None
        
        # Ensure audio is mono and correct sample rate (16kHz) for YAMNet
        if len(audio_data.shape) > 1 and audio_data.shape[1] > 1:
            # Convert stereo to mono by averaging channels
            audio_data = np.mean(audio_data, axis=1)
        
        # Ensure correct dtype
        audio_data = audio_data.astype(np.float32)
        
        # Run inference
        scores, embeddings, log_mel_spectrogram = yamnet_model(audio_data)
        
        # Try to get the class map path 
        try:
            # Get the path to the class map CSV file
            class_map_path = yamnet_model.class_map_path().numpy().decode('utf-8')
            logger.info(f"Loading class names from: {class_map_path}")
            
            # Load class names from the CSV file
            class_names = []
            with open(class_map_path) as f:
                for row in f:
                    parts = row.strip().split(',')
                    if len(parts) >= 1:
                        # Format the class name to be more readable
                        class_name = parts[0].strip().replace('_', ' ').title()
                        class_names.append(class_name)
        except Exception as e:
            logger.error(f"Error loading class names: {str(e)}")
            # Fallback class names
            class_names = [
                "Speech", "Music", "Dog", "Cat", "Bird", "Vehicle", "Alarm", 
                "Doorbell", "Phone", "Water", "Wind", "Footsteps", "Knock",
                "Typing", "Applause", "Baby Crying", "Siren", "Clock", "Bell"
            ] + [f"Sound_{i}" for i in range(512)]  # Add fallback for index overflows
        
        # Get top 5 predictions
        top_indices = np.argsort(scores.numpy().mean(axis=0))[-5:][::-1]
        detected_sounds = []
        
        # Make sure we don't access an index that doesn't exist in class_names
        for i in top_indices:
            if i < len(class_names):
                sound_name = class_names[i]
                confidence = float(scores.numpy().mean(axis=0)[i])
                
                if confidence > 0.1:  # Only include sounds with reasonable confidence
                    detected_sounds.append({
                        "sound": sound_name,
                        "confidence": confidence
                    })
            else:
                logger.warning(f"Index {i} out of range for class_names (length: {len(class_names)})")
        
        return detected_sounds
    except Exception as e:
        logger.error(f"Error in sound identification: {str(e)}")
        return []

def generate_demo_transcription():
    """Generate a fake transcription for demo/testing purposes"""
    phrase = random.choice(demo_phrases)
    emotion = random.choice(detectable_emotions)
    confidence = random.random() * 0.5 + 0.5  # 0.5-1.0
    intensity = random.random() * 0.5 + 0.5  # 0.5-1.0
    
    # Explanations based on emotions
    explanations = {
        "happy": "The text contains positive language and enthusiasm",
        "excited": "The text shows high energy and enthusiasm",
        "sad": "The text expresses regret or disappointment",
        "angry": "The text contains forceful language and frustration",
        "surprised": "The text indicates unexpected information",
        "confused": "The text expresses uncertainty or lack of clarity",
        "frustrated": "The text shows dissatisfaction and obstacles",
        "neutral": "The text is factual without strong emotion",
        "concerned": "The text shows worry about a situation",
        "sarcastic": "The text has contradictory sentiment with implied meaning"
    }
    
    return {
        "timestamp": datetime.now().isoformat(),
        "text": phrase,
        "emotion": emotion,
        "emotion_confidence": confidence,
        "emotion_intensity": intensity,
        "explanation": explanations.get(emotion, "Detected through language patterns")
    }

def generate_demo_sound_alert():
    """Generate a fake sound alert for demo/testing purposes"""
    sound = random.choice(demo_sounds)
    confidence = random.random() * 0.5 + 0.5  # 0.5-1.0
    direction = random.choice(["left", "right", "center"])
    
    # Generate angle based on direction
    if direction == "left":
        angle = random.uniform(180, 270)
    elif direction == "right":
        angle = random.uniform(90, 0)
    else:
        angle = random.uniform(0, 360)
        
    return {
        "timestamp": datetime.now().isoformat(),
        "sound": sound,
        "confidence": confidence,
        "direction": direction,
        "angle": angle
    }

def audio_callback(indata, frames, time, status):
    """Callback for audio stream to put data in queue"""
    if status:
        logger.warning(f"Audio callback status: {status}")
    audio_queue.put(indata.copy())

def process_audio_chunk(use_demo_mode=None):
    """
    Process a chunk of audio data for transcription and sound detection
    
    Args:
        use_demo_mode: Override to explicitly use demo mode or not. If None, use global demo_mode.
    """
    global latest_spectral_analysis, audio_level_history
    
    # Determine whether to use demo mode
    is_demo = demo_mode if use_demo_mode is None else use_demo_mode
    
    try:
        if is_demo:
            # Generate random audio level for visualization
            audio_level = abs(random.normalvariate(0, 0.05))
            audio_level_history.append(float(audio_level))
            if len(audio_level_history) > MAX_AUDIO_HISTORY:
                audio_level_history = audio_level_history[-MAX_AUDIO_HISTORY:]
            
            # Randomly generate transcription (20% chance each time)
            if random.random() < 0.2 and mock_db["user_preferences"]["transcription_enabled"]:
                transcription = generate_demo_transcription()
                mock_db["transcriptions"].append(transcription)
                logger.info(f"Demo transcription: {transcription['text']}")
            
            # Randomly generate sound alert (15% chance each time)
            if random.random() < 0.15 and mock_db["user_preferences"]["sound_detection_enabled"]:
                sound_alert = generate_demo_sound_alert()
                mock_db["sound_alerts"].append(sound_alert)
                logger.info(f"Demo sound detected: {sound_alert['sound']} from {sound_alert['direction']}")
            
            return True
            
        # Get audio data from queue
        audio_data = audio_queue.get(block=False)
        
        # Calculate audio level
        audio_level = np.sqrt(np.mean(audio_data**2))
        audio_level_history.append(float(audio_level))
        if len(audio_level_history) > MAX_AUDIO_HISTORY:
            audio_level_history = audio_level_history[-MAX_AUDIO_HISTORY:]
        
        # Analyze direction
        direction_info = {"angle": 0, "direction": "center", "confidence": 0}
        if audio_data.shape[1] >= 2:  # Ensure we have stereo data
            left_channel = audio_data[:, 0]
            right_channel = audio_data[:, 1]
            direction_info = detect_sound_direction(left_channel, right_channel)
            logger.debug(f"Direction detected: {direction_info['direction']} at {direction_info['angle']}°")
        
        # Sound identification
        if mock_db["user_preferences"]["sound_detection_enabled"]:
            detected_sounds = identify_sounds_with_yamnet(audio_data)
            
            # Add any detected sounds to alerts, regardless of importance
            # This makes spatial audio more likely to be seen for testing
            for sound in detected_sounds:
                if sound["confidence"] > 0.3:  # Lowered threshold from 0.5
                    sound_alert = {
                        "timestamp": datetime.now().isoformat(),
                        "sound": sound["sound"],
                        "confidence": sound["confidence"],
                        "direction": direction_info["direction"],
                        "angle": direction_info["angle"]
                    }
                    mock_db["sound_alerts"].append(sound_alert)
                    logger.info(f"Sound detected: {sound['sound']} from {direction_info['direction']}")
        
        # Speech recognition (in a separate thread to avoid blocking)
        if (mock_db["user_preferences"]["transcription_enabled"] and 
            audio_level > recognizer.energy_threshold / 100000):  # Even lower threshold to capture more speech
            threading.Thread(target=process_speech, args=(audio_data,)).start()
        
        return True
    except queue.Empty:
        return False
    except Exception as e:
        logger.error(f"Error processing audio chunk: {str(e)}")
        return False

def process_speech(audio_data):
    """Process audio for speech recognition and emotion analysis"""
    try:
        # Convert to mono audio at the correct sample rate for speech recognition
        if audio_data.shape[1] >= 2:
            mono_audio = np.mean(audio_data, axis=1)
        else:
            mono_audio = audio_data.flatten()
        
        # Create AudioData object
        audio_data_obj = sr.AudioData(
            mono_audio.tobytes(),
            sample_rate=SAMPLE_RATE,
            sample_width=4  # float32 is 4 bytes
        )
        
        # Recognize speech
        text = recognizer.recognize_google(audio_data_obj)
        
        if text and len(text.strip()) > 0:
            # Analyze emotion
            emotion_analysis = {"emotion": "neutral", "confidence": 0}
            if mock_db["user_preferences"]["emotion_detection_enabled"]:
                emotion_analysis = analyze_emotion_with_gemini(text)
            
            # Store transcription
            transcription = {
                "timestamp": datetime.now().isoformat(),
                "text": text,
                "emotion": emotion_analysis.get("emotion", "neutral"),
                "emotion_confidence": emotion_analysis.get("confidence", 0),
                "emotion_intensity": emotion_analysis.get("intensity", 0),
                "explanation": emotion_analysis.get("explanation", "")
            }
            
            mock_db["transcriptions"].append(transcription)
            logger.info(f"Transcribed: {text}")
            
            return transcription
    except sr.UnknownValueError:
        # Speech not recognized
        pass
    except sr.RequestError as e:
        logger.error(f"Speech recognition service error: {str(e)}")
    except Exception as e:
        logger.error(f"Error in speech processing: {str(e)}")
    
    return None

def audio_processing_thread():
    """Main audio processing thread for real microphone input"""
    global is_processing_audio
    
    try:
        with sd.InputStream(
            callback=audio_callback,
            channels=CHANNELS,
            samplerate=SAMPLE_RATE,
            blocksize=int(SAMPLE_RATE * CHUNK_DURATION),
            dtype=DTYPE
        ):
            logger.info("Started audio processing with REAL microphone input")
            is_processing_audio = True
            
            while is_processing_audio:
                process_audio_chunk(False)  # False = use real mic
                time.sleep(0.1)  # Small sleep to prevent CPU hogging
    except Exception as e:
        logger.error(f"Error in audio processing thread: {str(e)}")
    finally:
        is_processing_audio = False
        logger.info("Stopped microphone audio processing")

def demo_processing_thread():
    """Thread for demo data generation without microphone"""
    global is_demo_processing
    
    try:
        logger.info("Started audio processing in DEMO MODE (no microphone access needed)")
        is_demo_processing = True
        
        while is_demo_processing and demo_mode:
            process_audio_chunk(True)  # True = use demo data
            time.sleep(0.5)  # Longer sleep for demo mode
    except Exception as e:
        logger.error(f"Error in demo processing thread: {str(e)}")
    finally:
        is_demo_processing = False
        logger.info("Stopped demo audio processing")

# API Routes
@app.route('/api/status')
def status():
    """
    Get the current status of the API and its services
    """
    api_key = os.environ.get("GOOGLE_API_KEY", "")
    gemini_status = "connected"
    gemini_error = None
    
    # Check Gemini API key status
    if not api_key:
        gemini_status = "missing_key"
        gemini_error = "No API key found"
    elif api_key == "your_api_key_here":
        gemini_status = "invalid_key"
        gemini_error = "Using placeholder API key"
    elif model is None:
        gemini_status = "error"
        gemini_error = "Failed to initialize Gemini model"
    
    status_data = {
        "status": "online",
        "timestamp": datetime.now().isoformat(),
        "gemini_api": gemini_status,
        "gemini_error": gemini_error,
        "models_loaded": {
            "yamnet": yamnet_model is not None,
            "gemini": model is not None
        },
        "audio_processing": is_processing_audio,
        "demo_mode": demo_mode
    }
    
    # Log API key status
    logger.info(f"API Status request - Gemini API: {gemini_status}")
    if gemini_error:
        logger.warning(f"Gemini API issue: {gemini_error}")
        
    return jsonify(status_data)

@app.route('/api/set-demo-mode', methods=['POST'])
def set_demo_mode():
    """Set demo mode on or off"""
    global demo_mode, is_processing_audio, is_demo_processing, last_restart_time
    
    try:
        data = request.json
        new_demo_mode = data.get('demo_mode', False)
        
        # Prevent rapid restarts (rate limiting)
        current_time = time.time()
        if last_restart_time and (current_time - last_restart_time < 2):
            return jsonify({
                'success': False,
                'error': 'Please wait before changing mode again',
                'demo_mode': demo_mode
            })
        
        # Only take action if the mode is actually changing
        if new_demo_mode != demo_mode:
            logger.info(f"Changing demo mode from {demo_mode} to {new_demo_mode}")
            
            # Update the demo mode flag
            demo_mode = new_demo_mode
            
            # If switching to demo mode
            if demo_mode:
                # If real audio processing is running, stop it
                if is_processing_audio:
                    is_processing_audio = False
                    time.sleep(0.5)  # Small delay to ensure clean shutdown
                
                # Start demo processing if not already running
                if not is_demo_processing:
                    threading.Thread(target=demo_processing_thread, daemon=True).start()
            
            # If switching to real audio mode
            else:
                # Stop demo processing if it's running
                if is_demo_processing:
                    is_demo_processing = False
                    time.sleep(0.5)  # Small delay to ensure clean shutdown
                
                # Real audio processing will be started by the client if needed
            
            last_restart_time = current_time
                
        return jsonify({
            'success': True,
            'demo_mode': demo_mode
        })
    except Exception as e:
        logger.error(f"Error setting demo mode: {str(e)}")
        return jsonify({
            'success': False,
            'error': str(e),
            'demo_mode': demo_mode
        })

@app.route('/api/clear-data', methods=['POST'])
def clear_data():
    """Clear all transcriptions and sound alerts"""
    try:
        # Clear the transcriptions and sound alerts in mock_db
        mock_db["transcriptions"] = []
        mock_db["sound_alerts"] = []
        logger.info("Data cleared successfully")
        return jsonify({"success": True})
    except Exception as e:
        logger.error(f"Error clearing data: {str(e)}")
        return jsonify({"error": str(e)}), 500

@app.route('/api/start', methods=['POST'])
def start_processing():
    """Start audio processing with real microphone"""
    global is_processing_audio, last_restart_time
    
    # Don't start microphone processing if in demo mode
    if demo_mode:
        return jsonify({
            "status": "ignored",
            "message": "Cannot start microphone in demo mode",
            "demo_mode": demo_mode
        })
    
    if not is_processing_audio:
        # Prevent rapid restarts
        current_time = time.time()
        if current_time - last_restart_time > 2:  # At least 2 seconds between restarts
            last_restart_time = current_time
            # Start in a new thread
            threading.Thread(target=audio_processing_thread, daemon=True).start()
            return jsonify({
                "status": "started", 
                "demo_mode": demo_mode
            })
        else:
            return jsonify({
                "status": "throttled", 
                "message": "Please wait before restarting"
            }), 429
    else:
        return jsonify({
            "status": "already_running", 
            "demo_mode": demo_mode
        })

@app.route('/api/stop', methods=['POST'])
def stop_processing():
    """Stop audio processing"""
    global is_processing_audio
    
    # Only stop microphone processing, not demo processing
    if is_processing_audio:
        is_processing_audio = False
        # Give time for thread to close
        time.sleep(1)
        return jsonify({"status": "stopped"})
    else:
        return jsonify({"status": "not_running"})

@app.route('/api/database/status', methods=['GET'])
def database_status():
    """Check the database connection status."""
    logger.info("Database status check requested")
    try:
        # Try to connect to database again for fresh status
        logger.debug("Attempting to get fresh database connection")
        db = get_db()
        
        # Check connection by sending a ping command
        logger.debug("Sending ping command to database")
        db.command('ping')
        
        # Check collections
        logger.debug("Retrieving list of collections")
        collections = db.list_collection_names()
        logger.info(f"Database connection successful. Found collections: {collections}")
        
        return jsonify({
            "status": "connected",
            "initialized": db_initialized,
            "database_name": db.name,
            "collections": collections
        })
    except Exception as e:
        logger.error(f"Database status check failed: {str(e)}")
        return jsonify({
            "status": "disconnected",
            "error": str(e),
            "initialized": db_initialized
        })

@app.route('/api/transcriptions', methods=['GET'])
def get_transcriptions():
    """Get recent transcriptions"""
    # Get limit parameter with default
    limit = request.args.get('limit', default=10, type=int)
    
    # Return most recent transcriptions first
    transcriptions = sorted(
        mock_db["transcriptions"], 
        key=lambda x: x["timestamp"], 
        reverse=True
    )[:limit]
    
    return jsonify(transcriptions)

@app.route('/api/sounds', methods=['GET'])
def get_sound_alerts():
    """Get recent sound alerts"""
    # Get limit parameter with default
    limit = request.args.get('limit', default=10, type=int)
    
    # Return most recent sound alerts first
    alerts = sorted(
        mock_db["sound_alerts"], 
        key=lambda x: x["timestamp"], 
        reverse=True
    )[:limit]
    
    return jsonify(alerts)

@app.route('/api/preferences', methods=['GET', 'PUT'])
def manage_preferences():
    """Get or update user preferences"""
    if request.method == 'GET':
        return jsonify(mock_db["user_preferences"])
    elif request.method == 'PUT':
        try:
            new_preferences = request.json
            # Update only provided fields
            for key, value in new_preferences.items():
                if key in mock_db["user_preferences"]:
                    mock_db["user_preferences"][key] = value
            return jsonify(mock_db["user_preferences"])
        except Exception as e:
            return jsonify({"error": str(e)}), 400

@app.route('/api/analyze/text', methods=['POST'])
def analyze_text():
    """Analyze text for emotion"""
    try:
        text = request.json.get('text', '')
        if not text:
            return jsonify({"error": "No text provided"}), 400
            
        analysis = analyze_emotion_with_gemini(text)
        return jsonify(analysis)
    except Exception as e:
        return jsonify({"error": str(e)}), 500

@app.route('/api/audio-levels', methods=['GET'])
def get_audio_levels():
    """Get current audio levels for visualization"""
    return jsonify({
        "levels": audio_level_history,
        "is_processing": is_processing_audio
    })

# ========== CHAT FUNCTIONALITY ==========

@app.route('/api/chat', methods=['POST'])
def chat():
    """
    Process chat messages using Gemini API
    """
    # Check if Gemini model is available
    if model is None:
        return jsonify({
            "error": "Gemini API is not available. Please configure a valid API key.",
            "response": "I'm sorry, I can't process your message right now because the Gemini API is not configured. Please add a GOOGLE_API_KEY to the environment variables.",
            "timestamp": datetime.now().isoformat()
        }), 503
    
    try:
        # Get request data
        data = request.get_json()
        message = data.get('message', '')
        context = data.get('context', {})
        
        # Log request
        logger.info(f"Chat request received: {message[:30]}... with context: {context}")
        
        # Create prompt with user's message and emotional context
        prompt = f"""You are EchoLens.AI, an AI assistant specialized in helping deaf and hard-of-hearing users understand their audio environment.
        
User Message: "{message}"
Emotional Context: {context.get('emotion', 'neutral')} (Intensity: {context.get('intensity', 'medium')})

Respond to the user in a way that acknowledges their emotional state and provides helpful information.
If the user seems confused or frustrated, be extra clear and supportive in your response.
If the user is asking about sounds or audio features, explain how EchoLens can help detect and classify important sounds.
If the user mentions emotions or speech detection, explain how EchoLens can analyze speech for emotional content.

Keep your response concise (2-4 sentences) and friendly.
"""
        
        # Generate response with Gemini
        response = model.generate_content(prompt)
        response_text = response.text
        
        # Log response
        logger.info(f"Chat response generated: {response_text[:50]}...")
        
        # Return response
        return jsonify({
            "response": response_text,
            "timestamp": datetime.now().isoformat()
        })
        
    except Exception as e:
        logger.error(f"Error in chat endpoint: {str(e)}")
        return jsonify({
            "error": str(e),
            "response": "I'm sorry, I encountered an error processing your message.",
            "timestamp": datetime.now().isoformat()
        }), 500

# ========== APP INITIALIZATION ==========

@app.before_first_request
def on_first_request():
    """Auto-start processing on first request based on mode"""
    global is_processing_audio, is_demo_processing, last_restart_time
    
    last_restart_time = time.time()
    
    if demo_mode and not is_demo_processing:
        # Start demo processing
        threading.Thread(target=demo_processing_thread, daemon=True).start()
        logger.info("Auto-started demo processing")
    elif not demo_mode and not is_processing_audio:
        # Start real audio processing
        threading.Thread(target=audio_processing_thread, daemon=True).start()
        logger.info("Auto-started microphone processing")

if __name__ == '__main__':
<<<<<<< HEAD
    # Auto-start appropriate processing mode
    last_restart_time = time.time()
    
    if demo_mode:
        # Start demo processing
        threading.Thread(target=demo_processing_thread, daemon=True).start()
        logger.info("Auto-started demo processing")
    else:
        # Start real audio processing
        threading.Thread(target=audio_processing_thread, daemon=True).start()
        logger.info("Auto-started microphone processing")
    
    # Run the Flask app
    app.run(debug=True, host='0.0.0.0', port=5000) 
=======
    port = int(os.environ.get("PORT", 5000))
    debug = os.environ.get("FLASK_DEBUG", "0") == "1"
    logger.info(f"Starting backend server on port {port}, debug mode: {debug}")
    app.run(debug=debug, host='0.0.0.0', port=port) 
else:
    # If this module is imported, ensure database initialization runs anyway
    logger.info("EchoLens API module imported - initializing database")
    if not db_initialized:
        db_initialized = init_database() 
>>>>>>> 5abc1e59
<|MERGE_RESOLUTION|>--- conflicted
+++ resolved
@@ -33,22 +33,12 @@
 import sounddevice as sd
 import queue
 import speech_recognition as sr
-<<<<<<< HEAD
 from scipy import signal
 import tensorflow as tf
 import tensorflow_hub as hub
 import random  # For demo/test data generation
-=======
-from database.dbclient import get_db, get_transcriptions_collection, get_sound_alerts_collection, get_user_preferences_collection
-
-# Configure logging with absolute path for log file
-log_file_path = os.path.abspath('echolens.log')
-
-# Clear the log file at startup
-with open(log_file_path, 'w') as f:
-    f.write(f"=== EchoLens API Started at {datetime.now().isoformat()} ===\n")
->>>>>>> 5abc1e59
-
+
+# Configure logging
 logging.basicConfig(
     level=logging.DEBUG,  # Set to DEBUG to capture all database operations
     format='%(asctime)s - %(name)s - %(levelname)s - %(message)s',
@@ -71,57 +61,6 @@
      supports_credentials=True,
      methods=["GET", "POST", "PUT", "DELETE", "OPTIONS"],
      allow_headers=["Content-Type", "Authorization", "Accept"])
-
-# Initialize database
-def init_database():
-    """Initialize database connection and ensure collections exist."""
-    try:
-        logger.info("========== Database Initialization Started ==========")
-        
-        # Check if MongoDB URI is still the placeholder value
-        mongodb_uri = os.environ.get('MONGODB_URI', '')
-        if 'your_username:your_password' in mongodb_uri or 'your_cluster' in mongodb_uri:
-            logger.warning("MongoDB URI appears to be using placeholder values. "
-                          "Please update the .env file with your actual MongoDB connection string.")
-        
-        logger.debug("Attempting to connect to MongoDB...")
-        # Get database connection
-        db = get_db()
-        logger.debug(f"MongoDB connection established, using database: {db.name}")
-        
-        # Get collection handles - this will create them if they don't exist
-        logger.debug("Initializing collections...")
-        transcriptions_collection = get_transcriptions_collection()
-        sound_alerts_collection = get_sound_alerts_collection()
-        user_preferences_collection = get_user_preferences_collection()
-        
-        # Check if collections are empty and log their status
-        logger.debug("Counting documents in collections...")
-        transcriptions_count = transcriptions_collection.count_documents({})
-        sound_alerts_count = sound_alerts_collection.count_documents({})
-        preferences_count = user_preferences_collection.count_documents({})
-        
-        logger.info(f"Collection counts - Transcriptions: {transcriptions_count}, "
-                   f"Sound Alerts: {sound_alerts_count}, "
-                   f"User Preferences: {preferences_count}")
-        
-        # Create indexes for better query performance
-        # These operations are idempotent (safe to run multiple times)
-        logger.debug("Creating database indexes...")
-        transcriptions_collection.create_index([("timestamp", -1)])  # Descending timestamp index
-        sound_alerts_collection.create_index([("timestamp", -1)])    # Descending timestamp index
-        user_preferences_collection.create_index([("user_id", 1)], unique=True)  # Unique user_id index
-        
-        logger.info("Database indexes created/verified")
-        logger.info("========== Database Initialization Successful ==========")
-        return True
-    except Exception as e:
-        logger.error(f"Database initialization failed: {str(e)}")
-        logger.warning("Continuing with in-memory storage only")
-        return False
-
-# Initialize database at startup
-db_initialized = init_database()
 
 # Configure Gemini API
 try:
@@ -877,38 +816,6 @@
     else:
         return jsonify({"status": "not_running"})
 
-@app.route('/api/database/status', methods=['GET'])
-def database_status():
-    """Check the database connection status."""
-    logger.info("Database status check requested")
-    try:
-        # Try to connect to database again for fresh status
-        logger.debug("Attempting to get fresh database connection")
-        db = get_db()
-        
-        # Check connection by sending a ping command
-        logger.debug("Sending ping command to database")
-        db.command('ping')
-        
-        # Check collections
-        logger.debug("Retrieving list of collections")
-        collections = db.list_collection_names()
-        logger.info(f"Database connection successful. Found collections: {collections}")
-        
-        return jsonify({
-            "status": "connected",
-            "initialized": db_initialized,
-            "database_name": db.name,
-            "collections": collections
-        })
-    except Exception as e:
-        logger.error(f"Database status check failed: {str(e)}")
-        return jsonify({
-            "status": "disconnected",
-            "error": str(e),
-            "initialized": db_initialized
-        })
-
 @app.route('/api/transcriptions', methods=['GET'])
 def get_transcriptions():
     """Get recent transcriptions"""
@@ -1054,7 +961,6 @@
         logger.info("Auto-started microphone processing")
 
 if __name__ == '__main__':
-<<<<<<< HEAD
     # Auto-start appropriate processing mode
     last_restart_time = time.time()
     
@@ -1068,15 +974,4 @@
         logger.info("Auto-started microphone processing")
     
     # Run the Flask app
-    app.run(debug=True, host='0.0.0.0', port=5000) 
-=======
-    port = int(os.environ.get("PORT", 5000))
-    debug = os.environ.get("FLASK_DEBUG", "0") == "1"
-    logger.info(f"Starting backend server on port {port}, debug mode: {debug}")
-    app.run(debug=debug, host='0.0.0.0', port=port) 
-else:
-    # If this module is imported, ensure database initialization runs anyway
-    logger.info("EchoLens API module imported - initializing database")
-    if not db_initialized:
-        db_initialized = init_database() 
->>>>>>> 5abc1e59
+    app.run(debug=True, host='0.0.0.0', port=5000) 